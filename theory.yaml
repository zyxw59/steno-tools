theory:
  vowels:
    "AH": ["U"]
    "AA":
      - next: "L"
        chords: ["AU"]
      - next: "R"
        chords: ["A"]
      - chords: ["O"]
    "AO":
      - next: "L"
        chords: ["AU"]
      - chords: ["O"]
    "AE":
      - next_broad: "R"
        chords: ["E"]
      - chords: ["A"]
    "IH": ["EU"]
    "EH": ["E"]
<<<<<<< HEAD
    "ER":
      - prev: "Y"
        stress: ["None"]
        chords: ["AOUR"]
      - next: "CH"
        chords: ["U"]
      - next: "F"
        chords: ["U"]
      - next: "V"
        chords: ["U"]
      - chords: ["UR"]
=======
    "ER": ["UR"]
>>>>>>> 531f4b45
    "UH":
      - next_broad: "L"
        chords: ["U"]
      - chords: ["AO"]
    "IY": ["AOE"]
    "EY":
      - next_broad: "R"
        chords: ["E"]
      - chords: ["AEU"]
    "AY": ["AOEU"]
    "OY": ["OEU"]
    "AW": ["OU"]
    "OW":
      - next: "L"
        chords: ["O"]
      - chords: ["OE"]
    "UW": ["AO"]
    "Y UW": ["AOU"]
    "Y UH": ["AOU"]
    "Y AH":
      - stress: ["None"]
        chords: ["AOU"]
      - chords: ["KWRU"]
    "Y ER":
      - stress: ["None"]
        chords: ["AOUR"]
      - chords: ["KWRUR"]
  linkers:
    "AY": "KWR"
    "EY": "KWR"
    "IY": "KWR"
    "OY": "KWR"
    "IH": "KWR"
    "AW": "W"
    "OW": "W"
    "UW": "W"
    "AA": "W"
    "AO": "W"

  onsets:
    "B": ["PW"]
    "CH": ["KH"]
    "D": ["TK"]
    "DH": ["TH"]
    "F": ["TP"]
    "G": ["TKPW"]
    "HH": ["H"]
    "JH": ["SKWR"]
    "K": ["K"]
    "L": ["HR"]
    "M": ["PH"]
    "N": ["TPH"]
    "P": ["P"]
    "R": ["R"]
    "S": ["S"]
    "SH": ["SH"]
    "T": ["T"]
    "TH": ["TH"]
    "V": ["SPW", "W"]
    "W": ["W"]
    "Y": ["KWR"]
    "Z": ["STK", "S*"]
    "ZH": ["SKH"]
    "HH W": ["WH"]
    "B W": ["PW"]
    "G W": ["TKPW"]
    "V W": ["W"]
    "N Y":
      - next: "AH"
        stress: ["None"]
        chords: ["TPH"]
      - next: "ER"
        stress: ["None"]
        chords: ["TPH"]
      - next: "UH"
        chords: ["TPH"]
      - next: "UW"
        chords: ["TPH"]
      - chords: ["TPWH"]
  codas:
    "B": ["-B"]
    "D": ["-D"]
    "JH": ["-PBLG"]
    "F":
      - prev: "ER"
        chords: ["*FRB"]
      - chords: ["-F"]
    "G": ["-G"]
    "K": ["-BG", "*G"]
    "L": ["-L"]
    "M": ["-PL", "-FR"]
    "N": ["-PB"]
    "P": ["-P"]
    "R": ["-R"]
    "S": ["-S", "-F", "*F"]
    "T": ["-T"]
    "CH":
      - prev: "ER"
        chords: ["-FRPB"]
      - chords: ["-FP"]
    "T CH": ["-FP"]
    "V":
      - prev: "ER"
        chords: ["-FRB"]
      - chords: ["-F", "-FB"]
    "Z": ["-Z", "-F", "*F"]
    "DH": ["*T"]
    "SH": ["-RB"]
    "ZH": ["-PBLG"]
    "TH": ["*T"]
    "R CH": ["-FRPB"]
    "N CH": ["-FRPB"]
    "N JH": ["-FPBG"]
    "L CH": ["-LG"]
    "L JH": ["-LG"]
    "L F": ["-FL"]
    "L V": ["-FL"]
    "R V": ["-FRB"]
    "R F": ["*FRB"]
    "S T": ["-FT", "*S"]
    "K S T": ["-GT"]
    "D S T": ["-DZ"]
    "D TH": ["*TD"]
    "NG": ["-PBG"]
    "N K": ["-PBG"]
    "NG K": ["-PBG"]
    "NG G": ["-PBG"]
    "L M": ["-PBL"]
    "L P": ["-P", "-PL"]
    "M F": ["-RPL"]

  prefixes:
    "IH K S":
      - take_next: "P"
        stress: ["None"]
        chords: ["KP"]
        position: ["Initial"]
      - take_next: "K"
        stress: ["None"]
        chords: ["KP"]
        position: ["Initial"]
      - take_next: "T"
        stress: ["None"]
        chords: ["KP"]
        position: ["Initial"]
      - take_next: "CH"
        stress: ["None"]
        chords: ["KPH"]
        position: ["Initial"]
      - stress: ["None"]
        chords: ["KP"]
        position: ["Initial"]
    "K AA N":
      - chords: ["K"]
        position: ["Initial"]
    "K AO N":
      - chords: ["K"]
        position: ["Initial"]
    "D IH S":
      - take_next: "T"
        chords: ["STK"]
      - take_next: "K"
        chords: ["STK"]
      - chords: ["STK"]
    "D IH":
      - stress: ["None"]
        chords: ["TK"]
  suffixes:
    "K SH AH N":
      - stress: ["None"]
        chords: ["-BGS", "*BGS"]
    "SH AH N":
      - stress: ["None"]
        chords: ["-GS", "*GS"]
    "SH AH S":
      - stress: ["None"]
        chords: ["-RBS", "*RBS"]
    "S AH Z":
      - stress: ["None"]
        position: ["Final"]
        chords: ["-SZ"]
    "S IH Z":
      - stress: ["None"]
        position: ["Final"]
        chords: ["-SZ"]
    "AH B AH L":
      - stress: ["None"]
        chords: ["-BL"]
    "AH":
      - stress: ["None"]
        position: ["Medial"]
        chords: ["", "U"]
    "ER":
      - stress: ["None"]
        position: ["Final"]
        chords: ["-R", "*R"]
    "ER Z":
      - stress: ["None"]
        position: ["Final"]
        chords: ["-RZ", "*RZ"]

  spelling_conflicts:
    - chord: "AEU"
      rules:
        - pattern: "[ae][iy]"
          replace: "AEU"
        - pattern: "a.[aeiouy]"
          replace: "AE"
    - chord: "AOE"
      rules:
        - pattern: "ee|e.[aeiouy]"
          replace: "AOE"
        - pattern: "ea"
          replace: "AE"
    - chord: "S"
      rules:
        - pattern: "sc"
          replace: "SK"
        - pattern: "c"
          replace: "SR"
        - pattern: "s"
          replace: "S"
    - chord: "OE"
      rules:
        - pattern: "oa"
          replace: "AO"
        - pattern: "o.[aeiouy]"
          replace: "OE"
    - chord: "O"
      rules:
        - pattern: "[ao]u"
          replace: "AU"
        - pattern: "a"
          replace: "AU"
        - pattern: "o"
          replace: "O"

phonology:
  onset_singles: ["B", "D", "JH", "F", "G", "HH", "Y", "K", "L", "M", "N", "P",
    "R", "S", "T", "CH", "V", "W", "Z", "DH", "SH", "ZH", "TH"]
  onset_clusters:
    # Allow stop plus approximant other than 'j'.
    - first: ["P", "B", "K", "G"]
      second: ["L"]
    - first: ["P", "B", "T", "D", "K", "G"]
      second: ["R", "W"]
    - first: ["K"]
      second: ["V"]
    # Allow voicless fricative, 'z', or 'v' plus approximant other than 'j'.
    - first: ["F", "S", "Z"]
      second: ["L"]
    - first: ["F", "TH", "SH", "V"]
      second: ["R"]
    - first: ["S", "Z", "HH", "V"]
      second: ["W"]
    # Allow 's' plus voicless stop, nasal, or voicless fricative
    - first: ["S"]
      second: ["P", "T", "K", "M", "N", "F", "TH"]
    # Allow 'nj' clusters :3
    - first: ["N"]
      second: ["Y"]
  vowels: ["AH", "AA", "AO", "AE", "IH", "EH", "UH", "IY", "EY", "AY", "OY",
    "AW", "OW", "UW", "ER"]
  vowel_clusters:
    - first: ["Y"]
      second: ["UW", "UH", "AH"]
  multi_syllables:
    - onset: ""
      vowel: "IH"
      coda: "K S"
      stress: ["None"]
      position: ["Initial"]
    - onset: "D"
      vowel: "IH"
      coda: "S"
    - onset: ""
      vowel: "AH"
      coda: "B AH L"
      stress: ["None"]
    - onset: ""
      vowel: "AH"
      coda: ""
      stress: ["None"]
      position: ["Medial"]
    - onset: "K SH"
      vowel: "AH"
      coda: "N"
      stress: ["None"]
    - onset: "SH"
      vowel: "AH"
      coda: "N"
      stress: ["None"]
      position: ["Medial", "Final"]
    - onset: ""
      vowel: "ER"
      coda: ""
      stress: ["None"]
      position: ["Final"]
    - onset: ""
      vowel: "ER"
      coda: "Z"
      stress: ["None"]
      position: ["Final"]<|MERGE_RESOLUTION|>--- conflicted
+++ resolved
@@ -17,11 +17,7 @@
       - chords: ["A"]
     "IH": ["EU"]
     "EH": ["E"]
-<<<<<<< HEAD
     "ER":
-      - prev: "Y"
-        stress: ["None"]
-        chords: ["AOUR"]
       - next: "CH"
         chords: ["U"]
       - next: "F"
@@ -29,9 +25,6 @@
       - next: "V"
         chords: ["U"]
       - chords: ["UR"]
-=======
-    "ER": ["UR"]
->>>>>>> 531f4b45
     "UH":
       - next_broad: "L"
         chords: ["U"]
@@ -58,6 +51,12 @@
     "Y ER":
       - stress: ["None"]
         chords: ["AOUR"]
+      - next: "CH"
+        chords: ["KWRU"]
+      - next: "F"
+        chords: ["KWRU"]
+      - next: "V"
+        chords: ["KWRU"]
       - chords: ["KWRUR"]
   linkers:
     "AY": "KWR"
