--- conflicted
+++ resolved
@@ -37,9 +37,8 @@
             })
     }
 
-<<<<<<< HEAD
     pub fn get_outline_compound(&self, first: &[Phoneme], second: &[Phoneme]) -> anyhow::Result<Outline> {
-        self.get_outline_tree_compound(first, second)
+        self.get_outline_tree_compound(first, second)?
             .as_ref()
             .paths()
             .with_collect_copied()
@@ -53,10 +52,7 @@
             })
     }
 
-    fn get_outline_tree(&self, pronunciation: &[Phoneme]) -> Tree<OutlinePiece> {
-=======
     fn get_outline_tree(&self, pronunciation: &[Phoneme]) -> anyhow::Result<Tree<OutlinePiece>> {
->>>>>>> 1e3dceb5
         let syllables = self.phonology.syllable_tree(pronunciation);
         if syllables.is_empty() {
             return Err(anyhow::anyhow!(
@@ -73,14 +69,26 @@
         &self,
         first: &[Phoneme],
         second: &[Phoneme],
-    ) -> Tree<OutlinePiece> {
+    ) -> anyhow::Result<Tree<OutlinePiece>> {
         let first_syllables = self.phonology.syllable_tree(first);
+        if first_syllables.is_empty() {
+            return Err(anyhow::anyhow!(
+                "no syllabification found for word {}",
+                PronunciationSlice(first)
+            ));
+        }
         let second_syllables = self.phonology.syllable_tree(second);
-        first_syllables
+        if second_syllables.is_empty() {
+            return Err(anyhow::anyhow!(
+                "no syllabification found for word {}",
+                PronunciationSlice(second)
+            ));
+        }
+        Ok(first_syllables
             .as_ref()
             .multi_map_with_graft(second_syllables.as_ref(), |syllable, prev_stroke| {
                 self.outlines_for_syllable(prev_stroke.copied(), *syllable)
-            })
+            }))
     }
 
     fn outlines_for_syllable(
@@ -1075,7 +1083,7 @@
         let expected_outline = expected_outline.parse::<Outline>()?;
         let theory: PhoneticTheory =
             serde_yaml::from_reader(BufReader::new(File::open("theory.yaml")?))?;
-        let outlines = theory.get_outline_tree(&Pronunciation::from(pronunciation));
+        let outlines = theory.get_outline_tree(&Pronunciation::from(pronunciation))?;
         let outline_tree = outlines.as_ref().map(|piece| {
             if piece.replace_previous {
                 format!("(-){}", piece.stroke)
